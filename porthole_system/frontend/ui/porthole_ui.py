--- conflicted
+++ resolved
@@ -159,8 +159,10 @@
                         if depth is not None:
                             st.subheader("포트홀 깊이 시각화")
                             if depth > 2000:
+                            if depth > 2000:
                                 color = "red"
                                 risk = "높음"
+                            elif depth > 1000:
                             elif depth > 1000:
                                 color = "orange"
                                 risk = "중간"
@@ -169,11 +171,7 @@
                                 risk = "낮음"
                                 
                             st.markdown(f"**위험도:** <span style='color:{color};font-weight:bold;'>{risk}</span>", unsafe_allow_html=True)
-<<<<<<< HEAD
-                            st.progress(min(depth / 10, 1.0))  # 최대 10cm를 기준으로
-=======
                             st.progress(min(depth / 10, 1.0))  # 최대 10mm를 기준으로
->>>>>>> f1425020
                             st.write(f"{depth} mm")
                         
                         # 지도에 포트홀 위치 표시 추가 가능
